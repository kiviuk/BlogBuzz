I'm BlogBuzz

A ZIO-based web application featuring WebSocket functionality.

## Features

- WebSocket support for real-time dashboard updates
- Event driven modular architecture
- Testable :)

## Tested with

- Scala 3.6.2
- ZIO 2.1.9
- openjdk 17.0.9
- Thorium (release 8)

## How to use

1. Clone the repo
2. Run ```sbt``` from the project root directory to launch the sbt console.
3. Enter ```run``` to start the app from the sbt console.
4. Navigate to http://localhost:8888/static/blogbuzz.html
5. You should see a welcome message, when you are connected to the websocket server.
7. The server is now waiting for interaction.
8. Hit **ENTER** in the server console to start crawling for messages.
9. Hit **ENTER** again to stop crawling and stop the server at any time.

## What's happening?
1. Messages / blog post data will appear in the browser in real time as they are received from the WordPress backend.
2. Incoming messages will display the word count map (top 10) as well as additional metadata related to the blogpost. The browser will automatically sort incoming messages by the WordPress post modifiedDateGmt.
3. Run `wscat -c ws://localhost:8888/subscribe/v1 | tee output.txt` from your terminal to additionally receive the `unsorted JSON data`.
4. The crawler is tested and configured to fetch items from https://wptavern.com.
5. After all messages have been consumed by the backend, polling for new messages enters a 'cooling' period. Polling will occur once every 30 seconds (= 3 * scheduler.intervalInSec), compared to every 10 seconds (= scheduler.intervalInSec). An additional ping post will be published every 30 seconds as long as there are no new blog posts. This is to prevent the server connection from shutting down and to keep the UI action happening. You can see the latest ping post coming in on top of the list in the browser.

# Files

1. Config files are stored in `src/main/resources`
2. The 'web app' html code is stored in `src/main/resources/webapp/blogbuzz.html`
3. **The server app supports an environment variable `ENV_VAR`**
    * `dev`, `prod`
    * `test` = **DEFAULT**

4. **The app reads configurations based on the `ENV_VAR` environment variable:**
    - `dev`: `src/main/resources/application-dev.yaml`
    - **`test` (default)**: `src/main/resources/application-test.yaml`
    - `prod`: `src/main/resources/application-prod.yaml`
 
    - Main configuration options:
        - **intervalInSec**: the interval at which the WordPress backend is polled for new posts.
        - **startDateGmt**: the initial lower bound date for fetching posts.
        - **port**: Port for the WebSocket and HTTP server.
        - **subscribePath**: WebSocket subscription path. 
        - **subscribePath** is also hardcoded in `src/main/resources/webapp/blogbuzz.html`

## Architecture

The app is made up of the following components:
1. A **CrawlerService** which is responsible for fetching blog posts from the WordPress backend.
2. A **heartbeat event queue**, which is internally used to periodically trigger the crawler to fetch new blog posts.
3. A **scheduler**, which is responsible for submitting those timestamp events to the queue.
4. An **outbound hub**, which is shared between the crawling fibers and the websocket server, to publish blog posts as they arrive.
5. And 2 smaller components: a **timestamp listener**, which controls the crawler, and finally  the **WebSocket server**, responsible to serve the blog posts to connected clients. 

   - Note: the scheduler stops emitting events when the crawler is in progress to prevent running 2 crawlers at  the same time, but mainly to demonstrate how fibers can react to each other.
   - Note: while there is only 1 CrawlerService active at any time, the CrawlerService itself uses multiple threads/fibers to concurrently fetch blog posts leveraging the WordPress pagination API. The 'complexity' of the crawler is hidden away from the rest of the application logic.
   - There is one data transfer object for the inbound blog post and one for the outbound blog post. The former automatically converts between the 2 and also provides the sorted word-count map.

## Future Improvements

1. **Features**
    - Add support for a REST endpoint to fetch historic blog posts.
    - Use websockets to push only new blog posts to clients.
    - Explore webhooks/websub alternatives for notifying clients of new blog posts.
<<<<<<< HEAD

=======
    
>>>>>>> 9aed5f21
2. **Security**

    - WebSocket connections are currently unsecured. Authentication and authorization mechanisms should be added to prevent unauthorized access.

3. **Performance Monitoring**

    - GC performance and memory usage needs (more) testing.
    - JSON conversion could benefit from upickle to improve speed and memory efficiency.
    - Handling of server side rate limiting.
<<<<<<< HEAD

=======
      
>>>>>>> 9aed5f21
4. **Persistence**

    * Currently, the server does not maintain any state beyond its in-memory storage.
    * Integration with a distributed database or cache system is mandatory in a cloud environment.

5. **Miscellaneous**    

    * Replace custom code with standard libraries (eg configuration management, validation).
    * Support for exponential/predictive cool-off strategy.
    * Cool-off params should be configurable.
    * Fully master and leverage ZIO features.
    * Dockerization and cloud readiness.
    * Streaming
    * Observability / Metrics
    * Support schema evolution (v1 -> v2) using ZIO Schema <|MERGE_RESOLUTION|>--- conflicted
+++ resolved
@@ -1,4 +1,4 @@
-I'm BlogBuzz
+# BlogBuzz
 
 A ZIO-based web application featuring WebSocket functionality.
 
@@ -64,7 +64,7 @@
 
    - Note: the scheduler stops emitting events when the crawler is in progress to prevent running 2 crawlers at  the same time, but mainly to demonstrate how fibers can react to each other.
    - Note: while there is only 1 CrawlerService active at any time, the CrawlerService itself uses multiple threads/fibers to concurrently fetch blog posts leveraging the WordPress pagination API. The 'complexity' of the crawler is hidden away from the rest of the application logic.
-   - There is one data transfer object for the inbound blog post and one for the outbound blog post. The former automatically converts between the 2 and also provides the sorted word-count map.
+   - There is one data transfer object for the inbound blog post and one for the outbound blog post. The latter  automatically converts between the 2 and also provides the sorted word-count map.
 
 ## Future Improvements
 
@@ -72,11 +72,7 @@
     - Add support for a REST endpoint to fetch historic blog posts.
     - Use websockets to push only new blog posts to clients.
     - Explore webhooks/websub alternatives for notifying clients of new blog posts.
-<<<<<<< HEAD
-
-=======
     
->>>>>>> 9aed5f21
 2. **Security**
 
     - WebSocket connections are currently unsecured. Authentication and authorization mechanisms should be added to prevent unauthorized access.
@@ -86,11 +82,7 @@
     - GC performance and memory usage needs (more) testing.
     - JSON conversion could benefit from upickle to improve speed and memory efficiency.
     - Handling of server side rate limiting.
-<<<<<<< HEAD
-
-=======
       
->>>>>>> 9aed5f21
 4. **Persistence**
 
     * Currently, the server does not maintain any state beyond its in-memory storage.
